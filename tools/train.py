--- conflicted
+++ resolved
@@ -4,10 +4,7 @@
 import os
 import os.path as osp
 
-<<<<<<< HEAD
-=======
 from mmdet.utils import register_all_modules as register_all_modules_mmdet
->>>>>>> 825c3c6a
 from mmengine.config import Config, DictAction
 from mmengine.logging import print_log
 from mmengine.registry import RUNNERS
@@ -25,8 +22,6 @@
         action='store_true',
         default=False,
         help='enable automatic-mixed-precision training')
-<<<<<<< HEAD
-=======
     parser.add_argument(
         '--auto-scale-lr',
         action='store_true',
@@ -35,7 +30,6 @@
         '--resume',
         action='store_true',
         help='resume from the latest checkpoint in the work_dir automatically')
->>>>>>> 825c3c6a
     parser.add_argument(
         '--cfg-options',
         nargs='+',
@@ -64,10 +58,7 @@
 
     # register all modules in mmdet into the registries
     # do not init the default scope here because it will be init in the runner
-<<<<<<< HEAD
-=======
     register_all_modules_mmdet(init_default_scope=False)
->>>>>>> 825c3c6a
     register_all_modules(init_default_scope=False)
 
     # load config
@@ -100,8 +91,6 @@
             cfg.optim_wrapper.type = 'AmpOptimWrapper'
             cfg.optim_wrapper.loss_scale = 'dynamic'
 
-<<<<<<< HEAD
-=======
     # enable automatically scaling LR
     if args.auto_scale_lr:
         if 'auto_scale_lr' in cfg and \
@@ -116,7 +105,6 @@
 
     cfg.resume = args.resume
 
->>>>>>> 825c3c6a
     # build the runner from config
     if 'runner_type' not in cfg:
         # build the default runner
