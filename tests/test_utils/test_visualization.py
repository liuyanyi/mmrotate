--- conflicted
+++ resolved
@@ -5,11 +5,7 @@
 import numpy as np
 
 from mmrotate.core import visualization as vis
-<<<<<<< HEAD
-from mmrotate.datasets import DOTADataset
-=======
 from mmrotate.datasets import DOTADataset, HRSCDataset, SARDataset
->>>>>>> 754a1ef5
 
 
 def test_imshow_det_bboxes():
@@ -70,8 +66,6 @@
     palette = vis.get_palette('dota', len(DOTADataset.CLASSES))
     assert len(palette) == len(DOTADataset.CLASSES)
 
-<<<<<<< HEAD
-=======
     palette = vis.get_palette('sar', len(SARDataset.CLASSES))
     assert len(palette) == len(SARDataset.CLASSES)
 
@@ -81,7 +75,6 @@
     palette = vis.get_palette('hrsc_classwise', len(HRSCDataset.HRSC_CLASSES))
     assert len(palette) == len(HRSCDataset.HRSC_CLASSES)
 
->>>>>>> 754a1ef5
     # test random
     palette1 = vis.get_palette('random', 3)
     palette2 = vis.get_palette(None, 3)
