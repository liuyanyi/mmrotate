# Copyright (c) OpenMMLab. All rights reserved.
"""Inference on single image.

Example:


```
wget -P checkpoint https://download.openmmlab.com/mmrotate/v0.1.0/oriented_rcnn/oriented_rcnn_r50_fpn_1x_dota_le90/oriented_rcnn_r50_fpn_1x_dota_le90-6d2b2ce0.pth  # noqa: E501, E261.
python demo/image_demo.py \
    demo/demo.jpg \
    configs/oriented_rcnn/oriented_rcnn_r50_fpn_1x_dota_le90.py \
    work_dirs/oriented_rcnn_r50_fpn_1x_dota_v3/epoch_12.pth
```
"""  # nowq

from argparse import ArgumentParser

from mmdet.apis import inference_detector, init_detector, show_result_pyplot

import mmrotate  # noqa: F401


def parse_args():
    parser = ArgumentParser()
    parser.add_argument('img', help='Image file')
    parser.add_argument('config', help='Config file')
    parser.add_argument('checkpoint', help='Checkpoint file')
    parser.add_argument(
        '--device', default='cuda:0', help='Device used for inference')
    parser.add_argument(
        '--palette',
        default='dota',
<<<<<<< HEAD
        choices=['dota', 'sar', '', 'hrsc_classwise', 'random'],
=======
        choices=['dota', 'sar', 'hrsc', 'hrsc_classwise', 'random'],
>>>>>>> a7d98015
        help='Color palette used for visualization')
    parser.add_argument(
        '--score-thr', type=float, default=0.3, help='bbox score threshold')
    args = parser.parse_args()
    return args


def main(args):
    # build the model from a config file and a checkpoint file
    model = init_detector(args.config, args.checkpoint, device=args.device)
    # test a single image
    result = inference_detector(model, args.img)
    # show the results
    show_result_pyplot(
        model,
        args.img,
        result,
        palette=args.palette,
        score_thr=args.score_thr)


if __name__ == '__main__':
    args = parse_args()
    main(args)<|MERGE_RESOLUTION|>--- conflicted
+++ resolved
@@ -30,11 +30,7 @@
     parser.add_argument(
         '--palette',
         default='dota',
-<<<<<<< HEAD
-        choices=['dota', 'sar', '', 'hrsc_classwise', 'random'],
-=======
         choices=['dota', 'sar', 'hrsc', 'hrsc_classwise', 'random'],
->>>>>>> a7d98015
         help='Color palette used for visualization')
     parser.add_argument(
         '--score-thr', type=float, default=0.3, help='bbox score threshold')
