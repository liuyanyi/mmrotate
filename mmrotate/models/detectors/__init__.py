# Copyright (c) OpenMMLab. All rights reserved.
from .base import RotatedBaseDetector
from .cascade_s2anet import CascadeS2ANet
from .gliding_vertex import GlidingVertex
from .oriented_rcnn import OrientedRCNN
from .r3det import R3Det
from .redet import ReDet
from .roi_transformer import RoITransformer
from .rotate_faster_rcnn import RotatedFasterRCNN
from .rotated_fcos import RotatedFCOS
from .rotated_reppoints import RotatedRepPoints
from .rotated_retinanet import RotatedRetinaNet
from .s2anet import S2ANet
from .single_stage import RotatedSingleStageDetector
from .two_stage import RotatedTwoStageDetector

__all__ = [
    'RotatedRetinaNet', 'RotatedFasterRCNN', 'OrientedRCNN', 'RoITransformer',
    'GlidingVertex', 'ReDet', 'R3Det', 'S2ANet', 'RotatedRepPoints',
    'RotatedBaseDetector', 'RotatedTwoStageDetector',
<<<<<<< HEAD
    'RotatedSingleStageDetector', 'CascadeS2ANet'
=======
    'RotatedSingleStageDetector', 'RotatedFCOS'
>>>>>>> 575a7577
]<|MERGE_RESOLUTION|>--- conflicted
+++ resolved
@@ -18,9 +18,5 @@
     'RotatedRetinaNet', 'RotatedFasterRCNN', 'OrientedRCNN', 'RoITransformer',
     'GlidingVertex', 'ReDet', 'R3Det', 'S2ANet', 'RotatedRepPoints',
     'RotatedBaseDetector', 'RotatedTwoStageDetector',
-<<<<<<< HEAD
-    'RotatedSingleStageDetector', 'CascadeS2ANet'
-=======
-    'RotatedSingleStageDetector', 'RotatedFCOS'
->>>>>>> 575a7577
+    'RotatedSingleStageDetector', 'RotatedFCOS', 'CascadeS2ANet'
 ]