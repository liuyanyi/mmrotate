--- conflicted
+++ resolved
@@ -34,11 +34,7 @@
     def forward_dummy(self, img):
         """Used for computing network flops.
 
-<<<<<<< HEAD
-        See `mmdetection/tools/analysis_tools/get_flops.py`
-=======
         See `mmrotate/tools/analysis_tools/get_flops.py`
->>>>>>> a7d98015
         """
         outs = ()
         # backbone
