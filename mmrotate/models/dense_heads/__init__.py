# Copyright (c) OpenMMLab. All rights reserved.
from .csl_rotated_retina_head import CSLRRetinaHead
from .kfiou_odm_refine_head import KFIoUODMRefineHead
from .kfiou_rotate_retina_head import KFIoURRetinaHead
from .kfiou_rotate_retina_refine_head import KFIoURRetinaRefineHead
from .oafd_head import FFHook, OAFDHead
from .odm_refine_head import ODMRefineHead
from .oriented_rpn_head import OrientedRPNHead
from .rh_fcos_head import RHFCOSHead
from .rh_retina_head import RHRetinaHead
from .rotated_anchor_head import RotatedAnchorHead
from .rotated_csl_retina_head import RotatedCSLRetinaHead
from .rotated_fcos_gfl_csl_head import RotatedFCOSGFLCSLHead
from .rotated_fcos_gfl_head import GFLModeSwitchHook, RotatedFCOSGFLHead
from .rotated_fcos_head import RotatedFCOSHead
from .rotated_reppoints_head import RotatedRepPointsHead
from .rotated_retina_head import RotatedRetinaHead
from .rotated_retina_refine_head import RotatedRetinaRefineHead
from .rotated_rpn_head import RotatedRPNHead
from .sam_reppoints_head import SAMRepPointsHead

__all__ = [
    'RotatedAnchorHead', 'RotatedRetinaHead', 'RotatedRPNHead',
    'OrientedRPNHead', 'RotatedRetinaRefineHead', 'ODMRefineHead',
    'KFIoURRetinaHead', 'KFIoURRetinaRefineHead', 'KFIoUODMRefineHead',
<<<<<<< HEAD
    'RotatedRepPointsHead', 'SAMRepPointsHead', 'RotatedFCOSHead',
    'RotatedFCOSGFLHead', 'RotatedCSLRetinaHead', 'GFLModeSwitchHook',
    'RotatedFCOSGFLCSLHead'
=======
    'RotatedRepPointsHead', 'SAMRepPointsHead', 'CSLRRetinaHead'
>>>>>>> 44b0aecb
]<|MERGE_RESOLUTION|>--- conflicted
+++ resolved
@@ -23,11 +23,5 @@
     'RotatedAnchorHead', 'RotatedRetinaHead', 'RotatedRPNHead',
     'OrientedRPNHead', 'RotatedRetinaRefineHead', 'ODMRefineHead',
     'KFIoURRetinaHead', 'KFIoURRetinaRefineHead', 'KFIoUODMRefineHead',
-<<<<<<< HEAD
-    'RotatedRepPointsHead', 'SAMRepPointsHead', 'RotatedFCOSHead',
-    'RotatedFCOSGFLHead', 'RotatedCSLRetinaHead', 'GFLModeSwitchHook',
-    'RotatedFCOSGFLCSLHead'
-=======
     'RotatedRepPointsHead', 'SAMRepPointsHead', 'CSLRRetinaHead'
->>>>>>> 44b0aecb
 ]