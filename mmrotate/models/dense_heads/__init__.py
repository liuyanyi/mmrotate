--- conflicted
+++ resolved
@@ -1,9 +1,6 @@
 # Copyright (c) OpenMMLab. All rights reserved.
-<<<<<<< HEAD
 from .cascade_s2a_head import CascadeS2AHead
-=======
 from .csl_rotated_fcos_head import CSLRFCOSHead
->>>>>>> 575a7577
 from .csl_rotated_retina_head import CSLRRetinaHead
 from .kfiou_odm_refine_head import KFIoUODMRefineHead
 from .kfiou_rotate_retina_head import KFIoURRetinaHead
@@ -26,10 +23,6 @@
     'OrientedRPNHead', 'RotatedRetinaRefineHead', 'ODMRefineHead',
     'KFIoURRetinaHead', 'KFIoURRetinaRefineHead', 'KFIoUODMRefineHead',
     'RotatedRepPointsHead', 'SAMRepPointsHead', 'CSLRRetinaHead',
-<<<<<<< HEAD
-    'RotatedATSSHead', 'CascadeS2AHead'
-=======
     'RotatedATSSHead', 'RotatedAnchorFreeHead', 'RotatedFCOSHead',
-    'CSLRFCOSHead', 'OrientedRepPointsHead'
->>>>>>> 575a7577
+    'CSLRFCOSHead', 'OrientedRepPointsHead', 'CascadeS2AHead'
 ]