# Copyright (c) OpenMMLab. All rights reserved.
<<<<<<< HEAD
from .angle_coder import CSLCoder, DistributionAngleCoder, PseudoAngleCoder
=======
from .angle_coder import CSLCoder, PSCCoder, PseudoAngleCoder
>>>>>>> e8c6eb8a
from .delta_midpointoffset_rbbox_coder import MidpointOffsetCoder
from .delta_xywh_hbbox_coder import DeltaXYWHHBBoxCoder
from .delta_xywh_qbbox_coder import DeltaXYWHQBBoxCoder
from .delta_xywht_hbbox_coder import DeltaXYWHTHBBoxCoder
from .delta_xywht_rbbox_coder import DeltaXYWHTRBBoxCoder
from .distance_angle_point_coder import DistanceAnglePointCoder
from .gliding_vertex_coder import GVFixCoder, GVRatioCoder

__all__ = [
    'DeltaXYWHTRBBoxCoder', 'DeltaXYWHTHBBoxCoder', 'MidpointOffsetCoder',
<<<<<<< HEAD
    'GVFixCoder', 'GVRatioCoder', 'CSLCoder', 'DistanceAnglePointCoder',
    'DeltaXYWHHBBoxCoder', 'DeltaXYWHQBBoxCoder', 'PseudoAngleCoder',
    'DistributionAngleCoder'
=======
    'GVFixCoder', 'GVRatioCoder', 'CSLCoder', 'PSCCoder',
    'DistanceAnglePointCoder', 'DeltaXYWHHBBoxCoder', 'DeltaXYWHQBBoxCoder',
    'PseudoAngleCoder'
>>>>>>> e8c6eb8a
]<|MERGE_RESOLUTION|>--- conflicted
+++ resolved
@@ -1,9 +1,6 @@
 # Copyright (c) OpenMMLab. All rights reserved.
-<<<<<<< HEAD
-from .angle_coder import CSLCoder, DistributionAngleCoder, PseudoAngleCoder
-=======
-from .angle_coder import CSLCoder, PSCCoder, PseudoAngleCoder
->>>>>>> e8c6eb8a
+from .angle_coder import (CSLCoder, DistributionAngleCoder, PSCCoder,
+                          PseudoAngleCoder)
 from .delta_midpointoffset_rbbox_coder import MidpointOffsetCoder
 from .delta_xywh_hbbox_coder import DeltaXYWHHBBoxCoder
 from .delta_xywh_qbbox_coder import DeltaXYWHQBBoxCoder
@@ -14,13 +11,7 @@
 
 __all__ = [
     'DeltaXYWHTRBBoxCoder', 'DeltaXYWHTHBBoxCoder', 'MidpointOffsetCoder',
-<<<<<<< HEAD
-    'GVFixCoder', 'GVRatioCoder', 'CSLCoder', 'DistanceAnglePointCoder',
-    'DeltaXYWHHBBoxCoder', 'DeltaXYWHQBBoxCoder', 'PseudoAngleCoder',
-    'DistributionAngleCoder'
-=======
     'GVFixCoder', 'GVRatioCoder', 'CSLCoder', 'PSCCoder',
     'DistanceAnglePointCoder', 'DeltaXYWHHBBoxCoder', 'DeltaXYWHQBBoxCoder',
-    'PseudoAngleCoder'
->>>>>>> e8c6eb8a
+    'PseudoAngleCoder', 'DistributionAngleCoder'
 ]