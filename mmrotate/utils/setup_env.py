# Copyright (c) OpenMMLab. All rights reserved.
import datetime
import os
import platform
import warnings

import cv2
import torch.multiprocessing as mp
from mmengine import DefaultScope


def setup_multi_processes(cfg):
    """Setup multi-processing environment variables."""
    # set multi-process start method as `fork` to speed up the training
    if platform.system() != 'Windows':
        mp_start_method = cfg.get('mp_start_method', 'fork')
        current_method = mp.get_start_method(allow_none=True)
        if current_method is not None and current_method != mp_start_method:
            warnings.warn(
                f'Multi-processing start method `{mp_start_method}` is '
                f'different from the previous setting `{current_method}`.'
                f'It will be force set to `{mp_start_method}`. You can change '
                f'this behavior by changing `mp_start_method` in your config.')
        mp.set_start_method(mp_start_method, force=True)

    # disable opencv multithreading to avoid system being overloaded
    opencv_num_threads = cfg.get('opencv_num_threads', 0)
    cv2.setNumThreads(opencv_num_threads)

    # setup OMP threads
    # This code is referred from https://github.com/pytorch/pytorch/blob/master/torch/distributed/run.py  # noqa
    workers_per_gpu = cfg.data.get('workers_per_gpu', 1)
    if 'train_dataloader' in cfg.data:
        workers_per_gpu = \
            max(cfg.data.train_dataloader.get('workers_per_gpu', 1),
                workers_per_gpu)

    if 'OMP_NUM_THREADS' not in os.environ and workers_per_gpu > 1:
        omp_num_threads = 1
        warnings.warn(
            f'Setting OMP_NUM_THREADS environment variable for each process '
            f'to be {omp_num_threads} in default, to avoid your system being '
            f'overloaded, please further tune the variable for optimal '
            f'performance in your application as needed.')
        os.environ['OMP_NUM_THREADS'] = str(omp_num_threads)

    # setup MKL threads
    if 'MKL_NUM_THREADS' not in os.environ and workers_per_gpu > 1:
        mkl_num_threads = 1
        warnings.warn(
            f'Setting MKL_NUM_THREADS environment variable for each process '
            f'to be {mkl_num_threads} in default, to avoid your system being '
            f'overloaded, please further tune the variable for optimal '
            f'performance in your application as needed.')
        os.environ['MKL_NUM_THREADS'] = str(mkl_num_threads)


def register_all_modules(init_default_scope: bool = True) -> None:
    """Register all modules in mmrotate into the registries.

    Args:
        init_default_scope (bool): Whether initialize the mmrotate default scope.
            When `init_default_scope=True`, the global default scope will be
            set to `mmrotate`, anmmrotate all registries will build modules from mmrotate's
            registry node. To understand more about the registry, please refer
            to https://github.com/open-mmlab/mmengine/blob/main/docs/en/tutorials/registry.md
            Defaults to True.
    """  # noqa
<<<<<<< HEAD
    # TODO
=======
    # TODO remove #
>>>>>>> 825c3c6a
    import mmrotate.datasets  # noqa: F401,F403
    # import mmrotate.engine  # noqa: F401,F403
    import mmrotate.evaluation  # noqa: F401,F403
    import mmrotate.models  # noqa: F401,F403
    # import mmrotate.visualization  # noqa: F401,F403

    if init_default_scope:
        never_created = DefaultScope.get_current_instance() is None \
                        or not DefaultScope.check_instance_created('mmrotate')
        if never_created:
            DefaultScope.get_instance('mmrotate', scope_name='mmrotate')
            return
        current_scope = DefaultScope.get_current_instance()
        if current_scope.scope_name != 'mmrotate':
            warnings.warn('The current default scope '
                          f'"{current_scope.scope_name}" is not "mmrotate", '
                          '`register_all_modules` will force the current'
                          'default scope to be "mmrotate". If this is not '
                          'expected, please set `init_default_scope=False`.')
            # avoid name conflict
            new_instance_name = f'mmrotate-{datetime.datetime.now()}'
            DefaultScope.get_instance(new_instance_name, scope_name='mmrotate')<|MERGE_RESOLUTION|>--- conflicted
+++ resolved
@@ -66,11 +66,7 @@
             to https://github.com/open-mmlab/mmengine/blob/main/docs/en/tutorials/registry.md
             Defaults to True.
     """  # noqa
-<<<<<<< HEAD
-    # TODO
-=======
     # TODO remove #
->>>>>>> 825c3c6a
     import mmrotate.datasets  # noqa: F401,F403
     # import mmrotate.engine  # noqa: F401,F403
     import mmrotate.evaluation  # noqa: F401,F403
