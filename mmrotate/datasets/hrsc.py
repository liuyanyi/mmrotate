# Copyright (c) OpenMMLab. All rights reserved.
import os.path as osp
import xml.etree.ElementTree as ET
from collections import OrderedDict

import mmcv
import numpy as np
from mmcv import print_log
from mmdet.datasets import CustomDataset
from PIL import Image

from mmrotate.core import eval_rbbox_map, obb2poly_np, poly2obb_np
from .builder import ROTATED_DATASETS


@ROTATED_DATASETS.register_module()
class HRSCDataset(CustomDataset):
    """HRSC dataset for detection.

    Args:
        ann_file (str): Annotation file path.
        pipeline (list[dict]): Processing pipeline.
        img_subdir (str): Subdir where images are stored. Default: JPEGImages.
        ann_subdir (str): Subdir where annotations are. Default: Annotations.
        classwise (bool): Whether to use all classes or only ship.
        version (str, optional): Angle representations. Defaults to 'oc'.
    """

    CLASSES = None
    HRSC_CLASS = ('ship', )
    HRSC_CLASSES = ('ship', 'aircraft carrier', 'warcraft', 'merchant ship',
                    'Nimitz', 'Enterprise', 'Arleigh Burke', 'WhidbeyIsland',
                    'Perry', 'Sanantonio', 'Ticonderoga', 'Kitty Hawk',
                    'Kuznetsov', 'Abukuma', 'Austen', 'Tarawa', 'Blue Ridge',
                    'Container', 'OXo|--)', 'Car carrier([]==[])',
                    'Hovercraft', 'yacht', 'CntShip(_|.--.--|_]=', 'Cruise',
                    'submarine', 'lute', 'Medical', 'Car carrier(======|',
                    'Ford-class', 'Midway-class', 'Invincible-class')
    HRSC_CLASSES_ID = ('01', '02', '03', '04', '05', '06', '07', '08', '09',
                       '10', '11', '12', '13', '14', '15', '16', '17', '18',
                       '19', '20', '22', '24', '25', '26', '27', '28', '29',
                       '30', '31', '32', '33')

    def __init__(self,
                 ann_file,
                 pipeline,
                 img_subdir='JPEGImages',
                 ann_subdir='Annotations',
                 classwise=False,
                 version='oc',
                 **kwargs):
        self.img_subdir = img_subdir
        self.ann_subdir = ann_subdir
        self.classwise = classwise
        self.version = version
        if self.classwise:
            HRSCDataset.CLASSES = self.HRSC_CLASSES
            self.catid2label = {
                ('1' + '0' * 6 + cls_id): i
                for i, cls_id in enumerate(self.HRSC_CLASSES_ID)
            }
        else:
            HRSCDataset.CLASSES = self.HRSC_CLASS
        # self.cat2label = {cat: i for i, cat in enumerate(self.CLASSES)}
        super(HRSCDataset, self).__init__(ann_file, pipeline, **kwargs)

    def load_annotations(self, ann_file):
        """Load annotation from XML style ann_file.

        Args:
            ann_file (str): Path of Imageset file.

        Returns:
            list[dict]: Annotation info from XML file.
        """

        data_infos = []
        img_ids = mmcv.list_from_file(ann_file)
        for img_id in img_ids:
            data_info = {}

            filename = osp.join(self.img_subdir, f'{img_id}.bmp')
            data_info['filename'] = filename
            xml_path = osp.join(self.img_prefix, self.ann_subdir,
                                f'{img_id}.xml')
            tree = ET.parse(xml_path)
            root = tree.getroot()

            width = int(root.find('Img_SizeWidth').text)
            height = int(root.find('Img_SizeHeight').text)

            if width is None or height is None:
                img_path = osp.join(self.img_prefix, filename)
                img = Image.open(img_path)
                width, height = img.size
            data_info['width'] = width
            data_info['height'] = height
            data_info['ann'] = {}
            gt_bboxes = []
            gt_labels = []
            gt_polygons = []
            gt_headers = []
            gt_bboxes_ignore = []
            gt_labels_ignore = []
            gt_polygons_ignore = []
            gt_headers_ignore = []

            for obj in root.findall('HRSC_Objects/HRSC_Object'):
                if self.classwise:
                    class_id = obj.find('Class_ID').text
                    if class_id not in self.CLASSES_ID:
                        continue
                    label = self.catid2label[class_id]
                else:
                    label = 0

                # Add an extra score to use obb2poly_np
                bbox = np.array([[
                    float(obj.find('mbox_cx').text),
                    float(obj.find('mbox_cy').text),
                    float(obj.find('mbox_w').text),
                    float(obj.find('mbox_h').text),
                    float(obj.find('mbox_ang').text), 0
                ]],
                                dtype=np.float32)

<<<<<<< HEAD
                polygon = obb2poly_np(bbox,
                                      'le90')[0, :-1].astype(np.float32)
                if self.version != 'le90':
                    bbox = np.array(
                        poly2obb_np(polygon, self.version),
                        dtype=np.float32)
=======
                polygon = obb2poly_np(bbox, 'le90')[0, :-1].astype(np.float32)
                if self.version != 'le90':
                    bbox = np.array(
                        poly2obb_np(polygon, self.version), dtype=np.float32)
>>>>>>> 9b307989
                else:
                    bbox = bbox[0, :-1]
                head = np.array([
                    int(obj.find('header_x').text),
                    int(obj.find('header_y').text)
                ],
                                dtype=np.int64)

<<<<<<< HEAD
            gt_bboxes.append(bbox)
            gt_labels.append(label)
            gt_polygons.append(polygon)
            gt_headers.append(head)
=======
                gt_bboxes.append(bbox)
                gt_labels.append(label)
                gt_polygons.append(polygon)
                gt_headers.append(head)
>>>>>>> 9b307989

            if gt_bboxes:
                data_info['ann']['bboxes'] = np.array(
                    gt_bboxes, dtype=np.float32)
                data_info['ann']['labels'] = np.array(
                    gt_labels, dtype=np.int64)
                data_info['ann']['polygons'] = np.array(
                    gt_polygons, dtype=np.float32)
                data_info['ann']['headers'] = np.array(
                    gt_headers, dtype=np.int64)
            else:
                data_info['ann']['bboxes'] = np.zeros((0, 5), dtype=np.float32)
                data_info['ann']['labels'] = np.array([], dtype=np.int64)
                data_info['ann']['polygons'] = np.zeros((0, 8),
                                                        dtype=np.float32)
                data_info['ann']['headers'] = np.zeros((0, 2),
                                                       dtype=np.float32)

            if gt_polygons_ignore:
                data_info['ann']['bboxes_ignore'] = np.array(
                    gt_bboxes_ignore, dtype=np.float32)
                data_info['ann']['labels_ignore'] = np.array(
                    gt_labels_ignore, dtype=np.int64)
                data_info['ann']['polygons_ignore'] = np.array(
                    gt_polygons_ignore, dtype=np.float32)
                data_info['ann']['headers_ignore'] = np.array(
                    gt_headers_ignore, dtype=np.float32)
            else:
                data_info['ann']['bboxes_ignore'] = np.zeros((0, 5),
                                                             dtype=np.float32)
                data_info['ann']['labels_ignore'] = np.array([],
                                                             dtype=np.int64)
                data_info['ann']['polygons_ignore'] = np.zeros(
                    (0, 8), dtype=np.float32)
                data_info['ann']['headers_ignore'] = np.zeros((0, 2),
                                                              dtype=np.float32)

            data_infos.append(data_info)
        return data_infos

    def _filter_imgs(self):
        """Filter images without ground truths."""
        valid_inds = []
        for i, data_info in enumerate(self.data_infos):
            if data_info['ann']['labels'].size > 0:
                valid_inds.append(i)
        return valid_inds

    def evaluate(self,
                 results,
                 metric='mAP',
                 logger=None,
                 proposal_nums=(100, 300, 1000),
                 iou_thr=0.5,
                 scale_ranges=None,
                 use_07_metric=True,
                 nproc=4):
        """Evaluate the dataset.

        Args:
            results (list): Testing results of the dataset.
            metric (str | list[str]): Metrics to be evaluated.
            logger (logging.Logger | None | str): Logger used for printing
                related information during evaluation. Default: None.
            proposal_nums (Sequence[int]): Proposal number used for evaluating
                recalls, such as recall@100, recall@1000.
                Default: (100, 300, 1000).
            iou_thr (float | list[float]): IoU threshold. It must be a float
                when evaluating mAP, and can be a list when evaluating recall.
                Default: 0.5.
            scale_ranges (list[tuple] | None): Scale ranges for evaluating mAP.
                Default: None.
            use_07_metric (bool): Whether to use the voc07 metric.
            nproc (int): Processes used for computing TP and FP.
                Default: 4.
        """
        if not isinstance(metric, str):
            assert len(metric) == 1
            metric = metric[0]
        allowed_metrics = ['mAP', 'recall']
        if metric not in allowed_metrics:
            raise KeyError(f'metric {metric} is not supported')

        annotations = [self.get_ann_info(i) for i in range(len(self))]
        eval_results = OrderedDict()
        iou_thrs = [iou_thr] if isinstance(iou_thr, float) else iou_thr
        if metric == 'mAP':
            assert isinstance(iou_thrs, list)
            mean_aps = []
            for iou_thr in iou_thrs:
                print_log(f'\n{"-" * 15}iou_thr: {iou_thr}{"-" * 15}')
                mean_ap, _ = eval_rbbox_map(
                    results,
                    annotations,
                    scale_ranges=scale_ranges,
                    iou_thr=iou_thr,
                    use_07_metric=use_07_metric,
                    dataset=self.CLASSES,
                    logger=logger,
                    nproc=nproc)
                mean_aps.append(mean_ap)
                eval_results[f'AP{int(iou_thr * 100):02d}'] = round(mean_ap, 3)
            eval_results['mAP'] = sum(mean_aps) / len(mean_aps)
            eval_results.move_to_end('mAP', last=False)
        elif metric == 'recall':
            raise NotImplementedError

        return eval_results<|MERGE_RESOLUTION|>--- conflicted
+++ resolved
@@ -124,19 +124,10 @@
                 ]],
                                 dtype=np.float32)
 
-<<<<<<< HEAD
-                polygon = obb2poly_np(bbox,
-                                      'le90')[0, :-1].astype(np.float32)
-                if self.version != 'le90':
-                    bbox = np.array(
-                        poly2obb_np(polygon, self.version),
-                        dtype=np.float32)
-=======
                 polygon = obb2poly_np(bbox, 'le90')[0, :-1].astype(np.float32)
                 if self.version != 'le90':
                     bbox = np.array(
                         poly2obb_np(polygon, self.version), dtype=np.float32)
->>>>>>> 9b307989
                 else:
                     bbox = bbox[0, :-1]
                 head = np.array([
@@ -145,17 +136,10 @@
                 ],
                                 dtype=np.int64)
 
-<<<<<<< HEAD
-            gt_bboxes.append(bbox)
-            gt_labels.append(label)
-            gt_polygons.append(polygon)
-            gt_headers.append(head)
-=======
                 gt_bboxes.append(bbox)
                 gt_labels.append(label)
                 gt_polygons.append(polygon)
                 gt_headers.append(head)
->>>>>>> 9b307989
 
             if gt_bboxes:
                 data_info['ann']['bboxes'] = np.array(
