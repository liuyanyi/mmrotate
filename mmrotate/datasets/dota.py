# Copyright (c) OpenMMLab. All rights reserved.
import glob
import os
import os.path as osp
import re
import tempfile
import time
import zipfile
from collections import defaultdict
from functools import partial

import mmcv
import numpy as np
import torch
from mmcv.ops import nms_rotated
from mmdet.datasets.custom import CustomDataset

from mmrotate.core import obb2poly_np, poly2obb_np
<<<<<<< HEAD
from mmrotate.core.evaluation import eval_map
=======
from mmrotate.core.evaluation import eval_rbbox_map
>>>>>>> 077ae5d2
from .builder import ROTATED_DATASETS


@ROTATED_DATASETS.register_module()
class DOTADataset(CustomDataset):
    """DOTA dataset for detection.

    Args:
        ann_file (str): Annotation file path.
        pipeline (list[dict]): Processing pipeline.
        version (str, optional): Angle representations. Defaults to 'oc'.
        difficulty (bool, optional): The difficulty threshold of GT.
    """
    CLASSES = ('plane', 'baseball-diamond', 'bridge', 'ground-track-field',
               'small-vehicle', 'large-vehicle', 'ship', 'tennis-court',
               'basketball-court', 'storage-tank', 'soccer-ball-field',
               'roundabout', 'harbor', 'swimming-pool', 'helicopter')

    def __init__(self,
                 ann_file,
                 pipeline,
                 version='oc',
                 difficulty=100,
                 **kwargs):
        self.version = version
        self.difficulty = difficulty

        super(DOTADataset, self).__init__(ann_file, pipeline, **kwargs)

    def __len__(self):
        """Total number of samples of data."""
        return len(self.data_infos)

    def load_annotations(self, ann_folder):
        """
            Params:
                ann_folder: folder that contains DOTA v1 annotations txt files
        """
        cls_map = {c: i
                   for i, c in enumerate(self.CLASSES)
                   }  # in mmdet v2.0 label is 0-based
        ann_files = glob.glob(ann_folder + '/*.txt')
        data_infos = []
        if not ann_files:  # test phase
            ann_files = glob.glob(ann_folder + '/*.png')
            for ann_file in ann_files:
                data_info = {}
                img_id = osp.split(ann_file)[1][:-4]
                img_name = img_id + '.png'
                data_info['filename'] = img_name
                data_info['ann'] = {}
                data_info['ann']['bboxes'] = []
                data_info['ann']['labels'] = []
                data_infos.append(data_info)
        else:
            for ann_file in ann_files:
                data_info = {}
                img_id = osp.split(ann_file)[1][:-4]
                img_name = img_id + '.png'
                data_info['filename'] = img_name
                data_info['ann'] = {}
                gt_bboxes = []
                gt_labels = []
                gt_polygons = []
                gt_bboxes_ignore = []
                gt_labels_ignore = []
                gt_polygons_ignore = []

                if os.path.getsize(ann_file) == 0:
                    continue

                with open(ann_file) as f:
                    s = f.readlines()
                    for si in s:
                        bbox_info = si.split()
                        poly = np.array(bbox_info[:8], dtype=np.float32)
                        try:
                            x, y, w, h, a = poly2obb_np(poly, self.version)
                        except:  # noqa: E722
                            continue
                        cls_name = bbox_info[8]
                        difficulty = int(bbox_info[9])
                        label = cls_map[cls_name]
                        if difficulty > self.difficulty:
                            pass
                        else:
                            gt_bboxes.append([x, y, w, h, a])
                            gt_labels.append(label)
                            gt_polygons.append(poly)

                if gt_bboxes:
                    data_info['ann']['bboxes'] = np.array(
                        gt_bboxes, dtype=np.float32)
                    data_info['ann']['labels'] = np.array(
                        gt_labels, dtype=np.int64)
                    data_info['ann']['polygons'] = np.array(
                        gt_polygons, dtype=np.float32)
                else:
                    data_info['ann']['bboxes'] = np.zeros((0, 5),
                                                          dtype=np.float32)
                    data_info['ann']['labels'] = np.array([], dtype=np.int64)
                    data_info['ann']['polygons'] = np.zeros((0, 8),
                                                            dtype=np.float32)

                if gt_polygons_ignore:
                    data_info['ann']['bboxes_ignore'] = np.array(
                        gt_bboxes_ignore, dtype=np.float32)
                    data_info['ann']['labels_ignore'] = np.array(
                        gt_labels_ignore, dtype=np.int64)
                    data_info['ann']['polygons_ignore'] = np.array(
                        gt_polygons_ignore, dtype=np.float32)
                else:
                    data_info['ann']['bboxes_ignore'] = np.zeros(
                        (0, 5), dtype=np.float32)
                    data_info['ann']['labels_ignore'] = np.array(
                        [], dtype=np.int64)
                    data_info['ann']['polygons_ignore'] = np.zeros(
                        (0, 8), dtype=np.float32)

                data_infos.append(data_info)

        self.img_ids = [*map(lambda x: x['filename'][:-4], data_infos)]
        return data_infos

    def _filter_imgs(self):
        """Filter images without ground truths."""
        valid_inds = []
        for i, data_info in enumerate(self.data_infos):
            if data_info['ann']['labels'].size > 0:
                valid_inds.append(i)
        return valid_inds

    def _set_group_flag(self):
        """Set flag according to image aspect ratio.

        All set to 0.
        """
        self.flag = np.zeros(len(self), dtype=np.uint8)

    def evaluate(self,
                 results,
                 metric='mAP',
                 logger=None,
                 proposal_nums=(100, 300, 1000),
                 iou_thr=0.5,
                 scale_ranges=None,
                 nproc=4):
        """Evaluate the dataset.

        Args:
            results (list): Testing results of the dataset.
            metric (str | list[str]): Metrics to be evaluated.
            logger (logging.Logger | None | str): Logger used for printing
                related information during evaluation. Default: None.
            proposal_nums (Sequence[int]): Proposal number used for evaluating
                recalls, such as recall@100, recall@1000.
                Default: (100, 300, 1000).
            iou_thr (float | list[float]): IoU threshold. It must be a float
                when evaluating mAP, and can be a list when evaluating recall.
                Default: 0.5.
            scale_ranges (list[tuple] | None): Scale ranges for evaluating mAP.
                Default: None.
            nproc (int): Processes used for computing TP and FP.
                Default: 4.
        """
        nproc = min(nproc, os.cpu_count())
        if not isinstance(metric, str):
            assert len(metric) == 1
            metric = metric[0]
        allowed_metrics = ['mAP']
        if metric not in allowed_metrics:
            raise KeyError(f'metric {metric} is not supported')
        annotations = [self.get_ann_info(i) for i in range(len(self))]
        eval_results = {}
        if metric == 'mAP':
            assert isinstance(iou_thr, float)
            mean_ap, _ = eval_rbbox_map(
                results,
                annotations,
                scale_ranges=scale_ranges,
                iou_thr=iou_thr,
                dataset=self.CLASSES,
                logger=logger,
                nproc=nproc)
            eval_results['mAP'] = mean_ap
        else:
            raise NotImplementedError

        return eval_results

    def merge_det(self, results, nproc=4):
        """Merging patch bboxes into full image.

        Params:
            results (list): Testing results of the dataset.
            nproc (int): number of process. Default: 4.
        """
        collector = defaultdict(list)
        for idx in range(len(self)):
            result = results[idx]
            img_id = self.img_ids[idx]
            splitname = img_id.split('__')
            oriname = splitname[0]
            pattern1 = re.compile(r'__\d+___\d+')
            x_y = re.findall(pattern1, img_id)
            x_y_2 = re.findall(r'\d+', x_y[0])
            x, y = int(x_y_2[0]), int(x_y_2[1])
            new_result = []
            for i, dets in enumerate(result):
                bboxes, scores = dets[:, :-1], dets[:, [-1]]
                ori_bboxes = bboxes.copy()
                ori_bboxes[..., :2] = ori_bboxes[..., :2] + np.array(
                    [x, y], dtype=np.float32)
                labels = np.zeros((bboxes.shape[0], 1)) + i
                new_result.append(
                    np.concatenate([labels, ori_bboxes, scores], axis=1))

            new_result = np.concatenate(new_result, axis=0)
            collector[oriname].append(new_result)

        merge_func = partial(_merge_func, CLASSES=self.CLASSES, iou_thr=0.1)
        if nproc <= 1:
            print('Single processing')
            merged_results = mmcv.track_iter_progress(
                (map(merge_func, collector.items()), len(collector)))
        else:
            print('Multiple processing')
            merged_results = mmcv.track_parallel_progress(
                merge_func, list(collector.items()), nproc)

        return zip(*merged_results)

    def _results2submission(self, id_list, dets_list, out_folder=None):
        """Generate the submission of full images.

        Params:
            id_list (list): Id of images.
            dets_list (list): Detection results of per class.
            out_folder (str, optional): Folder of submission.
        """
        if osp.exists(out_folder):
            raise ValueError(f'The out_folder should be a non-exist path, '
                             f'but {out_folder} is existing')
        os.makedirs(out_folder)

        files = [
            osp.join(out_folder, 'Task1_' + cls + '.txt')
            for cls in self.CLASSES
        ]
        file_objs = [open(f, 'w') for f in files]
        for img_id, dets_per_cls in zip(id_list, dets_list):
            for f, dets in zip(file_objs, dets_per_cls):
                if dets.size == 0:
                    continue
                bboxes = obb2poly_np(dets, self.version)
                for bbox in bboxes:
                    txt_element = [img_id, str(bbox[-1])
                                   ] + [f'{p:.2f}' for p in bbox[:-1]]
                    f.writelines(' '.join(txt_element) + '\n')

        for f in file_objs:
            f.close()

        target_name = osp.split(out_folder)[-1]
        with zipfile.ZipFile(
                osp.join(out_folder, target_name + '.zip'), 'w',
                zipfile.ZIP_DEFLATED) as t:
            for f in files:
                t.write(f, osp.split(f)[-1])

        return files

    def format_results(self, results, submission_dir=None, nproc=4, **kwargs):
        """Format the results to submission text (standard format for DOTA
        evaluation).

        Args:
            results (list): Testing results of the dataset.
            submission_dir (str, optional): The folder that contains submission
            files.
                If not specified, a temp folder will be created. Default: None.
            nproc (int, optional): number of process.

        Returns:
            tuple: (result_files, tmp_dir), result_files is a dict containing
                the json filepaths, tmp_dir is the temporal directory created
                for saving json files when submission_dir is not specified.
        """
        nproc = min(nproc, os.cpu_count())
        assert isinstance(results, list), 'results must be a list'
        assert len(results) == len(self), (
            f'The length of results is not equal to '
            f'the dataset len: {len(results)} != {len(self)}')
        if submission_dir is None:
            submission_dir = tempfile.TemporaryDirectory()
        else:
            tmp_dir = None

        print('\nMerging patch bboxes into full image!!!')
        start_time = time.time()
        id_list, dets_list = self.merge_det(results, nproc)
        stop_time = time.time()
        print(f'Used time: {(stop_time - start_time):.1f} s')

        result_files = self._results2submission(id_list, dets_list,
                                                submission_dir)

        return result_files, tmp_dir


def _merge_func(info, CLASSES, iou_thr):
    """Merging patch bboxes into full image.

    Params:
        CLASSES (list): Label category.
        iou_thr (float): Threshold of IoU.
    """
    img_id, label_dets = info
    label_dets = np.concatenate(label_dets, axis=0)

    labels, dets = label_dets[:, 0], label_dets[:, 1:]

    big_img_results = []
    for i in range(len(CLASSES)):
        if len(dets[labels == i]) == 0:
            big_img_results.append(dets[labels == i])
        else:
            try:
                cls_dets = torch.from_numpy(dets[labels == i]).cuda()
            except:  # noqa: E722
                cls_dets = torch.from_numpy(dets[labels == i])
            nms_dets, keep_inds = nms_rotated(cls_dets[:, :5], cls_dets[:, -1],
                                              iou_thr)
            big_img_results.append(nms_dets.cpu().numpy())
    return img_id, big_img_results<|MERGE_RESOLUTION|>--- conflicted
+++ resolved
@@ -16,11 +16,7 @@
 from mmdet.datasets.custom import CustomDataset
 
 from mmrotate.core import obb2poly_np, poly2obb_np
-<<<<<<< HEAD
-from mmrotate.core.evaluation import eval_map
-=======
 from mmrotate.core.evaluation import eval_rbbox_map
->>>>>>> 077ae5d2
 from .builder import ROTATED_DATASETS
 
 
