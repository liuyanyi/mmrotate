--- conflicted
+++ resolved
@@ -1,22 +1,13 @@
 # Copyright (c) OpenMMLab. All rights reserved.
-<<<<<<< HEAD
+import copy
 import random
-=======
-import copy
->>>>>>> 36de5f66
 
 import cv2
 import mmcv
 import numpy as np
-<<<<<<< HEAD
 import torch
-from mmdet.datasets.pipelines.transforms import (RandomAffine, RandomCrop,
-                                                 RandomFlip, Resize)
-=======
-from mmdet.datasets.pipelines.transforms import (Mosaic, RandomCrop,
-                                                 RandomFlip, Resize)
-from numpy import random
->>>>>>> 36de5f66
+from mmdet.datasets.pipelines import (Mosaic, RandomAffine, RandomCrop,
+                                      RandomFlip, Resize)
 
 from mmrotate.core import (find_inside_polygons, norm_angle, obb2poly_np,
                            poly2obb, poly2obb_np)
@@ -380,7 +371,184 @@
 
 
 @ROTATED_PIPELINES.register_module()
-<<<<<<< HEAD
+class RMosaic(Mosaic):
+    """Rotate Mosaic augmentation. Inherit from
+    `mmdet.datasets.pipelines.transforms.Mosaic`.
+
+    Given 4 images, mosaic transform combines them into
+    one output image. The output image is composed of the parts from each sub-
+    image.
+
+    .. code:: text
+                        mosaic transform
+                           center_x
+                +------------------------------+
+                |       pad        |  pad      |
+                |      +-----------+           |
+                |      |           |           |
+                |      |  image1   |--------+  |
+                |      |           |        |  |
+                |      |           | image2 |  |
+     center_y   |----+-------------+-----------|
+                |    |   cropped   |           |
+                |pad |   image3    |  image4   |
+                |    |             |           |
+                +----|-------------+-----------+
+                     |             |
+                     +-------------+
+
+     The mosaic transform steps are as follows:
+         1. Choose the mosaic center as the intersections of 4 images
+         2. Get the left top image according to the index, and randomly
+            sample another 3 images from the custom dataset.
+         3. Sub image will be cropped if image is larger than mosaic patch
+
+    Args:
+        img_scale (Sequence[int]): Image size after mosaic pipeline of single
+            image. The shape order should be (height, width).
+            Defaults to (640, 640).
+        center_ratio_range (Sequence[float]): Center ratio range of mosaic
+            output. Defaults to (0.5, 1.5).
+        min_bbox_size (int | float): The minimum pixel for filtering
+            invalid bboxes after the mosaic pipeline. Defaults to 0.
+        bbox_clip_border (bool, optional): Whether to clip the objects outside
+            the border of the image. In some dataset like MOT17, the gt bboxes
+            are allowed to cross the border of images. Therefore, we don't
+            need to clip the gt bboxes in these cases. Defaults to True.
+        skip_filter (bool): Whether to skip filtering rules. If it
+            is True, the filter rule will not be applied, and the
+            `min_bbox_size` is invalid. Defaults to True.
+        pad_val (int): Pad value. Defaults to 114.
+        prob (float): Probability of applying this transformation.
+            Defaults to 1.0.
+        version  (str, optional): Angle representations. Defaults to `oc`.
+    """
+
+    def __init__(self,
+                 img_scale=(640, 640),
+                 center_ratio_range=(0.5, 1.5),
+                 min_bbox_size=10,
+                 bbox_clip_border=True,
+                 skip_filter=True,
+                 pad_val=114,
+                 prob=1.0,
+                 version='oc'):
+        super(RMosaic, self).__init__(
+            img_scale=img_scale,
+            center_ratio_range=center_ratio_range,
+            min_bbox_size=min_bbox_size,
+            bbox_clip_border=bbox_clip_border,
+            skip_filter=skip_filter,
+            pad_val=pad_val,
+            prob=1.0)
+
+    def _mosaic_transform(self, results):
+        """Mosaic transform function.
+
+        Args:
+            results (dict): Result dict.
+
+        Returns:
+            dict: Updated result dict.
+        """
+
+        assert 'mix_results' in results
+        mosaic_labels = []
+        mosaic_bboxes = []
+        if len(results['img'].shape) == 3:
+            mosaic_img = np.full(
+                (int(self.img_scale[0] * 2), int(self.img_scale[1] * 2), 3),
+                self.pad_val,
+                dtype=results['img'].dtype)
+        else:
+            mosaic_img = np.full(
+                (int(self.img_scale[0] * 2), int(self.img_scale[1] * 2)),
+                self.pad_val,
+                dtype=results['img'].dtype)
+
+        # mosaic center x, y
+        center_x = int(
+            random.uniform(*self.center_ratio_range) * self.img_scale[1])
+        center_y = int(
+            random.uniform(*self.center_ratio_range) * self.img_scale[0])
+        center_position = (center_x, center_y)
+
+        loc_strs = ('top_left', 'top_right', 'bottom_left', 'bottom_right')
+        for i, loc in enumerate(loc_strs):
+            if loc == 'top_left':
+                results_patch = copy.deepcopy(results)
+            else:
+                results_patch = copy.deepcopy(results['mix_results'][i - 1])
+
+            img_i = results_patch['img']
+            h_i, w_i = img_i.shape[:2]
+            # keep_ratio resize
+            scale_ratio_i = min(self.img_scale[0] / h_i,
+                                self.img_scale[1] / w_i)
+            img_i = mmcv.imresize(
+                img_i, (int(w_i * scale_ratio_i), int(h_i * scale_ratio_i)))
+
+            # compute the combine parameters
+            paste_coord, crop_coord = self._mosaic_combine(
+                loc, center_position, img_i.shape[:2][::-1])
+            x1_p, y1_p, x2_p, y2_p = paste_coord
+            x1_c, y1_c, x2_c, y2_c = crop_coord
+
+            # crop and paste image
+            mosaic_img[y1_p:y2_p, x1_p:x2_p] = img_i[y1_c:y2_c, x1_c:x2_c]
+
+            # adjust coordinate
+            gt_bboxes_i = results_patch['gt_bboxes']
+            gt_labels_i = results_patch['gt_labels']
+
+            if gt_bboxes_i.shape[0] > 0:
+                padw = x1_p - x1_c
+                padh = y1_p - y1_c
+                gt_bboxes_i[:, 0] = \
+                    scale_ratio_i * gt_bboxes_i[:, 0] + padw
+                gt_bboxes_i[:, 1] = \
+                    scale_ratio_i * gt_bboxes_i[:, 1] + padh
+                gt_bboxes_i[:, 2:4] = \
+                    scale_ratio_i * gt_bboxes_i[:, 2:4]
+
+            mosaic_bboxes.append(gt_bboxes_i)
+            mosaic_labels.append(gt_labels_i)
+
+        if len(mosaic_labels) > 0:
+            mosaic_bboxes = np.concatenate(mosaic_bboxes, 0)
+            mosaic_labels = np.concatenate(mosaic_labels, 0)
+
+            mosaic_bboxes, mosaic_labels = \
+                self._filter_box_candidates(
+                    mosaic_bboxes, mosaic_labels,
+                    2 * self.img_scale[1], 2 * self.img_scale[0]
+                )
+        # If results after rmosaic does not contain any valid gt-bbox,
+        # return None. And transform flows in MultiImageMixDataset will
+        # repeat until existing valid gt-bbox.
+        if len(mosaic_bboxes) == 0:
+            return None
+
+        results['img'] = mosaic_img
+        results['img_shape'] = mosaic_img.shape
+        results['gt_bboxes'] = mosaic_bboxes
+        results['gt_labels'] = mosaic_labels
+
+        return results
+
+    def _filter_box_candidates(self, bboxes, labels, w, h):
+        """Filter out small bboxes and outside bboxes after Mosaic."""
+        bbox_x, bbox_y, bbox_w, bbox_h = \
+            bboxes[:, 0], bboxes[:, 1], bboxes[:, 2], bboxes[:, 3]
+        valid_inds = (bbox_x > 0) & (bbox_x < w) & \
+                     (bbox_y > 0) & (bbox_y < h) & \
+                     (bbox_w > self.min_bbox_size) & \
+                     (bbox_h > self.min_bbox_size)
+        valid_inds = np.nonzero(valid_inds)[0]
+        return bboxes[valid_inds], labels[valid_inds]
+
+
+@ROTATED_PIPELINES.register_module()
 class PolyRandomAffine(RandomAffine):
     """Poly Random affine transform data augmentation.
 
@@ -411,55 +579,12 @@
         max_aspect_ratio (float): Aspect ratio of width and height
             threshold to filter bboxes. If max(h/w, w/h) larger than this
             value, the box will be removed.
-=======
-class RMosaic(Mosaic):
-    """Rotate Mosaic augmentation. Inherit from
-    `mmdet.datasets.pipelines.transforms.Mosaic`.
-
-    Given 4 images, mosaic transform combines them into
-    one output image. The output image is composed of the parts from each sub-
-    image.
-
-    .. code:: text
-                        mosaic transform
-                           center_x
-                +------------------------------+
-                |       pad        |  pad      |
-                |      +-----------+           |
-                |      |           |           |
-                |      |  image1   |--------+  |
-                |      |           |        |  |
-                |      |           | image2 |  |
-     center_y   |----+-------------+-----------|
-                |    |   cropped   |           |
-                |pad |   image3    |  image4   |
-                |    |             |           |
-                +----|-------------+-----------+
-                     |             |
-                     +-------------+
-
-     The mosaic transform steps are as follows:
-         1. Choose the mosaic center as the intersections of 4 images
-         2. Get the left top image according to the index, and randomly
-            sample another 3 images from the custom dataset.
-         3. Sub image will be cropped if image is larger than mosaic patch
-
-    Args:
-        img_scale (Sequence[int]): Image size after mosaic pipeline of single
-            image. The shape order should be (height, width).
-            Defaults to (640, 640).
-        center_ratio_range (Sequence[float]): Center ratio range of mosaic
-            output. Defaults to (0.5, 1.5).
-        min_bbox_size (int | float): The minimum pixel for filtering
-            invalid bboxes after the mosaic pipeline. Defaults to 0.
->>>>>>> 36de5f66
         bbox_clip_border (bool, optional): Whether to clip the objects outside
             the border of the image. In some dataset like MOT17, the gt bboxes
             are allowed to cross the border of images. Therefore, we don't
             need to clip the gt bboxes in these cases. Defaults to True.
         skip_filter (bool): Whether to skip filtering rules. If it
             is True, the filter rule will not be applied, and the
-<<<<<<< HEAD
             `min_bbox_size` and `min_area_ratio` and `max_aspect_ratio`
             is invalid. Default to True.
     """
@@ -581,135 +706,4 @@
         area_valid_idx = wrapped_w * wrapped_h / (origin_w * origin_h +
                                                   1e-16) > self.min_area_ratio
         aspect_ratio_valid_idx = aspect_ratio < self.max_aspect_ratio
-        return wh_valid_idx & area_valid_idx & aspect_ratio_valid_idx
-=======
-            `min_bbox_size` is invalid. Defaults to True.
-        pad_val (int): Pad value. Defaults to 114.
-        prob (float): Probability of applying this transformation.
-            Defaults to 1.0.
-        version  (str, optional): Angle representations. Defaults to `oc`.
-    """
-
-    def __init__(self,
-                 img_scale=(640, 640),
-                 center_ratio_range=(0.5, 1.5),
-                 min_bbox_size=10,
-                 bbox_clip_border=True,
-                 skip_filter=True,
-                 pad_val=114,
-                 prob=1.0,
-                 version='oc'):
-        super(RMosaic, self).__init__(
-            img_scale=img_scale,
-            center_ratio_range=center_ratio_range,
-            min_bbox_size=min_bbox_size,
-            bbox_clip_border=bbox_clip_border,
-            skip_filter=skip_filter,
-            pad_val=pad_val,
-            prob=1.0)
-
-    def _mosaic_transform(self, results):
-        """Mosaic transform function.
-
-        Args:
-            results (dict): Result dict.
-
-        Returns:
-            dict: Updated result dict.
-        """
-
-        assert 'mix_results' in results
-        mosaic_labels = []
-        mosaic_bboxes = []
-        if len(results['img'].shape) == 3:
-            mosaic_img = np.full(
-                (int(self.img_scale[0] * 2), int(self.img_scale[1] * 2), 3),
-                self.pad_val,
-                dtype=results['img'].dtype)
-        else:
-            mosaic_img = np.full(
-                (int(self.img_scale[0] * 2), int(self.img_scale[1] * 2)),
-                self.pad_val,
-                dtype=results['img'].dtype)
-
-        # mosaic center x, y
-        center_x = int(
-            random.uniform(*self.center_ratio_range) * self.img_scale[1])
-        center_y = int(
-            random.uniform(*self.center_ratio_range) * self.img_scale[0])
-        center_position = (center_x, center_y)
-
-        loc_strs = ('top_left', 'top_right', 'bottom_left', 'bottom_right')
-        for i, loc in enumerate(loc_strs):
-            if loc == 'top_left':
-                results_patch = copy.deepcopy(results)
-            else:
-                results_patch = copy.deepcopy(results['mix_results'][i - 1])
-
-            img_i = results_patch['img']
-            h_i, w_i = img_i.shape[:2]
-            # keep_ratio resize
-            scale_ratio_i = min(self.img_scale[0] / h_i,
-                                self.img_scale[1] / w_i)
-            img_i = mmcv.imresize(
-                img_i, (int(w_i * scale_ratio_i), int(h_i * scale_ratio_i)))
-
-            # compute the combine parameters
-            paste_coord, crop_coord = self._mosaic_combine(
-                loc, center_position, img_i.shape[:2][::-1])
-            x1_p, y1_p, x2_p, y2_p = paste_coord
-            x1_c, y1_c, x2_c, y2_c = crop_coord
-
-            # crop and paste image
-            mosaic_img[y1_p:y2_p, x1_p:x2_p] = img_i[y1_c:y2_c, x1_c:x2_c]
-
-            # adjust coordinate
-            gt_bboxes_i = results_patch['gt_bboxes']
-            gt_labels_i = results_patch['gt_labels']
-
-            if gt_bboxes_i.shape[0] > 0:
-                padw = x1_p - x1_c
-                padh = y1_p - y1_c
-                gt_bboxes_i[:, 0] = \
-                    scale_ratio_i * gt_bboxes_i[:, 0] + padw
-                gt_bboxes_i[:, 1] = \
-                    scale_ratio_i * gt_bboxes_i[:, 1] + padh
-                gt_bboxes_i[:, 2:4] = \
-                    scale_ratio_i * gt_bboxes_i[:, 2:4]
-
-            mosaic_bboxes.append(gt_bboxes_i)
-            mosaic_labels.append(gt_labels_i)
-
-        if len(mosaic_labels) > 0:
-            mosaic_bboxes = np.concatenate(mosaic_bboxes, 0)
-            mosaic_labels = np.concatenate(mosaic_labels, 0)
-
-            mosaic_bboxes, mosaic_labels = \
-                self._filter_box_candidates(
-                    mosaic_bboxes, mosaic_labels,
-                    2 * self.img_scale[1], 2 * self.img_scale[0]
-                )
-        # If results after rmosaic does not contain any valid gt-bbox,
-        # return None. And transform flows in MultiImageMixDataset will
-        # repeat until existing valid gt-bbox.
-        if len(mosaic_bboxes) == 0:
-            return None
-
-        results['img'] = mosaic_img
-        results['img_shape'] = mosaic_img.shape
-        results['gt_bboxes'] = mosaic_bboxes
-        results['gt_labels'] = mosaic_labels
-
-        return results
-
-    def _filter_box_candidates(self, bboxes, labels, w, h):
-        """Filter out small bboxes and outside bboxes after Mosaic."""
-        bbox_x, bbox_y, bbox_w, bbox_h = \
-            bboxes[:, 0], bboxes[:, 1], bboxes[:, 2], bboxes[:, 3]
-        valid_inds = (bbox_x > 0) & (bbox_x < w) & \
-                     (bbox_y > 0) & (bbox_y < h) & \
-                     (bbox_w > self.min_bbox_size) & \
-                     (bbox_h > self.min_bbox_size)
-        valid_inds = np.nonzero(valid_inds)[0]
-        return bboxes[valid_inds], labels[valid_inds]
->>>>>>> 36de5f66
+        return wh_valid_idx & area_valid_idx & aspect_ratio_valid_idx